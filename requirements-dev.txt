--- conflicted
+++ resolved
@@ -1,10 +1,6 @@
 -r requirements.txt
 pylint
-<<<<<<< HEAD
-autopep8
-=======
 autopep8
 pytest
 pytest-cov
-coverage
->>>>>>> 65cec899
+coverage